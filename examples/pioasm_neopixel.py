# SPDX-FileCopyrightText: 2021 Scott Shawcroft, written for Adafruit Industries
#
# SPDX-License-Identifier: MIT

import time
import rp2pio
import board
import microcontroller
import adafruit_pioasm

# NeoPixels are 800khz bit streams. Zeroes are 1/3 duty cycle (~416ns) and ones
# are 2/3 duty cycle (~833ns).
program = """
.program ws2812
.side_set 1
.wrap_target
bitloop:
  out x 1        side 0 [1]; Side-set still takes place when instruction stalls
  jmp !x do_zero side 1 [1]; Branch on the bit we shifted out. Positive pulse
do_one:
  jmp  bitloop   side 1 [1]; Continue driving high, for a long pulse
do_zero:
  nop            side 0 [1]; Or drive low, for a short pulse
.wrap
"""

assembled = adafruit_pioasm.assemble(program)

# If the board has a designated neopixel, then use it. Otherwise use
# GPIO16 as an arbitrary choice.
if hasattr(board, "NEOPIXEL"):
    NEOPIXEL = board.NEOPIXEL
else:
    NEOPIXEL = microcontroller.pin.GPIO16

sm = rp2pio.StateMachine(
    assembled,
    frequency=800000 * 6,  # 800khz * 6 clocks per bit
<<<<<<< HEAD
    first_sideset_pin=board.D12,
=======
    first_set_pin=NEOPIXEL,
    first_sideset_pin=NEOPIXEL,
>>>>>>> 342c1c1e
    auto_pull=True,
    out_shift_right=False,
    pull_threshold=8,
)
print("real frequency", sm.frequency)

for i in range(30):
    sm.write(b"\x0a\x00\x00")
    time.sleep(0.1)
    sm.write(b"\x00\x0a\x00")
    time.sleep(0.1)
    sm.write(b"\x00\x00\x0a")
    time.sleep(0.1)
print("writes done")

time.sleep(2)<|MERGE_RESOLUTION|>--- conflicted
+++ resolved
@@ -36,12 +36,7 @@
 sm = rp2pio.StateMachine(
     assembled,
     frequency=800000 * 6,  # 800khz * 6 clocks per bit
-<<<<<<< HEAD
-    first_sideset_pin=board.D12,
-=======
-    first_set_pin=NEOPIXEL,
     first_sideset_pin=NEOPIXEL,
->>>>>>> 342c1c1e
     auto_pull=True,
     out_shift_right=False,
     pull_threshold=8,
